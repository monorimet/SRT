--- conflicted
+++ resolved
@@ -568,7 +568,6 @@
   Location loc = op.getLoc();
   int dim = op.dimension();
   int rank = inputBuffers[0].getType().cast<ShapedType>().getRank();
-<<<<<<< HEAD
   SmallVector<Value, 3> offsets, sizes, strides;
   for (int i = 0; i < rank; ++i) {
     offsets.push_back(rewriter.create<ConstantIndexOp>(loc, 0));
@@ -576,45 +575,6 @@
     sizes.push_back(size);
     strides.push_back(rewriter.create<ConstantIndexOp>(loc, 1));
   }
-=======
-
-  SmallVector<AffineMap, 2> indexingMaps;
-  SmallVector<AffineExpr, 4> exprs;
-  exprs.resize(rank);
-  for (int i = 0, j = 0, e = rank; i < e; ++i) {
-    if (i == dim) continue;
-    exprs[i] = rewriter.getAffineDimExpr(j++);
-  }
-  int nloops = rank + inputBuffers.size();
-  for (int i = 0, e = inputBuffers.size(); i < e; ++i) {
-    exprs[dim] = rewriter.getAffineDimExpr(rank + i);
-    indexingMaps.emplace_back(AffineMap::get(nloops, /*symbolCount=*/0, exprs,
-                                             rewriter.getContext()));
-  }
-  exprs[dim] = rewriter.getAffineDimExpr(rank - 1);
-  indexingMaps.emplace_back(
-      AffineMap::get(nloops, /*symbolCount=*/0, exprs, rewriter.getContext()));
-
-  SmallVector<Type, 4> bodyArgTypes, opResultTypes;
-  // Also make the dimension to be concatenated not a parallel loop.
-  int nonParallelLoops = nloops - rank + 1;
-  auto linalgOp = rewriter.create<linalg::IndexedGenericOp>(
-      loc, /*resultTensorTypes=*/opResultTypes, /*inputs=*/inputBuffers,
-      /*outputBuffers=*/resultBuffers,
-      /*initTensors=*/ValueRange{}, indexingMaps,
-      getParallelAndReductionIterators(nloops, nonParallelLoops));
-
-  // Add a block to the region.
-  auto *region = &linalgOp.region();
-  auto *block = rewriter.createBlock(region, region->end());
-  bodyArgTypes.append(nloops, rewriter.getIndexType());
-  auto resultType = op.getResult().getType().dyn_cast<ShapedType>();
-  bodyArgTypes.append(linalgOp.getNumInputsAndOutputBuffers(),
-                      resultType.getElementType());
-  block->addArguments(bodyArgTypes);
-  OpBuilder::InsertionGuard guard(rewriter);
-  rewriter.setInsertionPointToEnd(block);
->>>>>>> d09dc3c6
 
   Value accBound = rewriter.create<ConstantIndexOp>(loc, 0);
   for (auto inBuf : inputBuffers) {
